name: Deploy (dev)

on:
  push:
    branches: [dev]

env:
  CARGO_TERM_COLOR: always

jobs:
  deploy:
<<<<<<< HEAD
    runs-on: ubuntu-latest
    environment: dev
    strategy:
      fail-fast: true
      matrix:
        service: [dispatcher, processor]
        include:
          - service: dispatcher
            package: wfinfo_dispatcher
            fa_name_var: DISPATCHER_FA_NAME
            fa_publish_profile_var: DISPATCHER_FA_PUBLISH_PROFILE
          - service: processor
            package: wfinfo_processor
            fa_name_var: PROCESSOR_FA_NAME
            fa_publish_profile_var: PROCESSOR_FA_PUBLISH_PROFILE
    steps:
      - name: Checkout code
        uses: actions/checkout@v2
      - name: Log into Azure
        uses: azure/login@v1
        with:
          creds: ${{ secrets.AZURE_RBAC_CREDENTIALS }}
      - name: Setup toolchain
        uses: actions-rs/toolchain@v1
        with:
          profile: minimal
          toolchain: stable
          target: x86_64-unknown-linux-musl
          components: rustfmt, clippy
          override: true
      - name: Cache build artifacts
        uses: Swatinem/rust-cache@v1
        with:
          sharedKey: dev-build-${{ matrix.service }}
      - name: Install musl-gcc and dependencies
        shell: bash
        run: |-
          sudo apt-get update
          sudo apt-get upgrade -y
          sudo apt-get install -y musl-tools
      - name: Build ${{ matrix.service }}
        uses: actions-rs/cargo@v1
        with:
          command: build
          args: -p ${{ matrix.package }} ${{ env.CARGO_BUILD_ARGS }}
      - name: Prepare ${{ matrix.service }}
        shell: bash
        run: |-
          mkdir -p ./services/${{ matrix.package }}/func/bin
          cp ./target/cargo/release/${{ matrix.package }} ./services/${{ matrix.package }}/func/bin/handler
      - name: Deploy ${{ matrix.service }}
        uses: Azure/functions-action@v1
        with:
          app-name: ${{ secrets[matrix.fa_name_var] }}
          package: ./services/${{ matrix.package }}/func
          respect-funcignore: true
=======
    uses: ./.github/workflows/deploy.yaml
    with:
      environment: dev
    secrets:
      AZURE_RBAC_CREDENTIALS: ${{ secrets.AZURE_RBAC_CREDENTIALS }}
      DISPATCHER_FA_NAME: ${{ secrets.DISPATCHER_FA_NAME }}
      PROCESSOR_FA_NAME: ${{ secrets.PROCESSOR_FA_NAME }}
>>>>>>> 192f94d7
<|MERGE_RESOLUTION|>--- conflicted
+++ resolved
@@ -9,69 +9,10 @@
 
 jobs:
   deploy:
-<<<<<<< HEAD
-    runs-on: ubuntu-latest
-    environment: dev
-    strategy:
-      fail-fast: true
-      matrix:
-        service: [dispatcher, processor]
-        include:
-          - service: dispatcher
-            package: wfinfo_dispatcher
-            fa_name_var: DISPATCHER_FA_NAME
-            fa_publish_profile_var: DISPATCHER_FA_PUBLISH_PROFILE
-          - service: processor
-            package: wfinfo_processor
-            fa_name_var: PROCESSOR_FA_NAME
-            fa_publish_profile_var: PROCESSOR_FA_PUBLISH_PROFILE
-    steps:
-      - name: Checkout code
-        uses: actions/checkout@v2
-      - name: Log into Azure
-        uses: azure/login@v1
-        with:
-          creds: ${{ secrets.AZURE_RBAC_CREDENTIALS }}
-      - name: Setup toolchain
-        uses: actions-rs/toolchain@v1
-        with:
-          profile: minimal
-          toolchain: stable
-          target: x86_64-unknown-linux-musl
-          components: rustfmt, clippy
-          override: true
-      - name: Cache build artifacts
-        uses: Swatinem/rust-cache@v1
-        with:
-          sharedKey: dev-build-${{ matrix.service }}
-      - name: Install musl-gcc and dependencies
-        shell: bash
-        run: |-
-          sudo apt-get update
-          sudo apt-get upgrade -y
-          sudo apt-get install -y musl-tools
-      - name: Build ${{ matrix.service }}
-        uses: actions-rs/cargo@v1
-        with:
-          command: build
-          args: -p ${{ matrix.package }} ${{ env.CARGO_BUILD_ARGS }}
-      - name: Prepare ${{ matrix.service }}
-        shell: bash
-        run: |-
-          mkdir -p ./services/${{ matrix.package }}/func/bin
-          cp ./target/cargo/release/${{ matrix.package }} ./services/${{ matrix.package }}/func/bin/handler
-      - name: Deploy ${{ matrix.service }}
-        uses: Azure/functions-action@v1
-        with:
-          app-name: ${{ secrets[matrix.fa_name_var] }}
-          package: ./services/${{ matrix.package }}/func
-          respect-funcignore: true
-=======
     uses: ./.github/workflows/deploy.yaml
     with:
       environment: dev
     secrets:
       AZURE_RBAC_CREDENTIALS: ${{ secrets.AZURE_RBAC_CREDENTIALS }}
       DISPATCHER_FA_NAME: ${{ secrets.DISPATCHER_FA_NAME }}
-      PROCESSOR_FA_NAME: ${{ secrets.PROCESSOR_FA_NAME }}
->>>>>>> 192f94d7
+      PROCESSOR_FA_NAME: ${{ secrets.PROCESSOR_FA_NAME }}